from __future__ import unicode_literals
from __future__ import print_function
from __future__ import division
from __future__ import absolute_import

import argparse
import logging
import os
import six
from functools import wraps

import simplejson
from builtins import str

from klein import Klein
from twisted.internet import reactor, threads
from twisted.internet.defer import inlineCallbacks, returnValue

from rasa_nlu.config import RasaNLUConfig
from rasa_nlu.data_router import DataRouter, InvalidProjectError, \
    AlreadyTrainingError
from rasa_nlu.train import TrainingException
from rasa_nlu.version import __version__

logger = logging.getLogger(__name__)


def create_argparser():
    parser = argparse.ArgumentParser(description='parse incoming text')
    parser.add_argument('-c', '--config',
                        help="config file, all the command line options can "
                             "also be passed via a (json-formatted) config "
                             "file. NB command line args take precedence")
    parser.add_argument('-e', '--emulate',
                        choices=['wit', 'luis', 'dialogflow'],
                        help='which service to emulate (default: None i.e. use '
                             'simple built in format)')
    parser.add_argument('-l', '--language',
                        choices=['de', 'en'],
                        help="model and data language")
    parser.add_argument('-m', '--mitie_file',
                        help='file with mitie total_word_feature_extractor')
    parser.add_argument('-p', '--path',
                        help="path where project files will be saved")
    parser.add_argument('--pipeline',
                        help="The pipeline to use. Either a pipeline template "
                             "name or a list of components separated by comma")
    parser.add_argument('-P', '--port',
                        type=int,
                        help='port on which to run server')
    parser.add_argument('-t', '--token',
                        help="auth token. If set, reject requests which don't "
                             "provide this token as a query parameter")
    parser.add_argument('-w', '--write',
                        help='file where logs will be saved')

    return parser


def check_cors(f):
    """Wraps a request handler with CORS headers checking."""

    @wraps(f)
    def decorated(*args, **kwargs):
        self = args[0]
        request = args[1]
        origin = request.getHeader('Origin')

        if origin:
            if '*' in self.config['cors_origins']:
                request.setHeader('Access-Control-Allow-Origin', '*')
            elif origin in self.config['cors_origins']:
                request.setHeader('Access-Control-Allow-Origin', origin)
            else:
                request.setResponseCode(403)
                return 'forbidden'

        if request.method.decode('utf-8', 'strict') == 'OPTIONS':
            return ''  # if this is an options call we skip running `f`
        else:
            return f(*args, **kwargs)

    return decorated


def requires_auth(f):
    """Wraps a request handler with token authentication."""

    @wraps(f)
    def decorated(*args, **kwargs):
        self = args[0]
        request = args[1]
        if six.PY3:
            token = request.args.get(b'token', [b''])[0].decode("utf8")
        else:
            token = str(request.args.get('token', [''])[0])
        if self.config['token'] is None or token == self.config['token']:
            return f(*args, **kwargs)
        request.setResponseCode(401)
        return 'unauthorized'

    return decorated


class RasaNLU(object):
    """Class representing Rasa NLU http server"""

    app = Klein()

    def __init__(self, config, component_builder=None, testing=False):
        logging.basicConfig(filename=config['log_file'],
                            level=config['log_level'])
        logging.captureWarnings(True)
        logger.debug("Configuration: " + config.view())

        logger.debug("Creating a new data router")
        self.config = config
        self.data_router = self._create_data_router(config, component_builder)
        self._testing = testing
        reactor.suggestThreadPoolSize(config['num_threads'] * 5)

    def _create_data_router(self, config, component_builder):
        return DataRouter(config, component_builder)

    @app.route("/", methods=['GET', 'OPTIONS'])
    @check_cors
    def hello(self, request):
        """Main Rasa route to check if the server is online"""
        return "hello from Rasa NLU: " + __version__

    @app.route("/parse", methods=['GET', 'POST', 'OPTIONS'])
    @requires_auth
    @check_cors
    @inlineCallbacks
    def parse_get(self, request):
        request.setHeader('Content-Type', 'application/json')
        if request.method.decode('utf-8', 'strict') == 'GET':
            request_params = self._decode_additional_args(request)
        else:
            request_params = simplejson.loads(
                    request.content.read().decode('utf-8', 'strict'))

        if 'query' in request_params:
            request_params['q'] = request_params.pop('query')

        if 'q' not in request_params:
            request.setResponseCode(404)
            dumped = simplejson.dumps({
                "error": "Invalid parse parameter specified"})
            returnValue(dumped)
        else:
            data = self.data_router.extract(request_params)
            try:
                request.setResponseCode(200)
                response = yield (self.data_router.parse(data) if self._testing
                                  else threads.deferToThread(self.data_router.parse, data))
                returnValue(simplejson.dumps(response))
            except InvalidProjectError as e:
                request.setResponseCode(404)
                returnValue(simplejson.dumps({"error": "{}".format(e)}))
            except Exception as e:
                request.setResponseCode(500)
                logger.exception(e)
                returnValue(simplejson.dumps({"error": "{}".format(e)}))

    @app.route("/version", methods=['GET', 'OPTIONS'])
    @requires_auth
    @check_cors
    def version(self, request):
        """Returns the Rasa server's version"""

        request.setHeader('Content-Type', 'application/json')
        return simplejson.dumps({'version': __version__})

    @app.route("/config", methods=['GET', 'OPTIONS'])
    @requires_auth
    @check_cors
    def rasaconfig(self, request):
        """Returns the in-memory configuration of the Rasa server"""

        request.setHeader('Content-Type', 'application/json')
        return simplejson.dumps(self.config.as_dict())

    @app.route("/status", methods=['GET', 'OPTIONS'])
    @requires_auth
    @check_cors
    def status(self, request):
        request.setHeader('Content-Type', 'application/json')
        return simplejson.dumps(self.data_router.get_status())

<<<<<<< HEAD
    @staticmethod
    def _decode_training_data(request):
        return request.content.read().decode('utf-8', 'strict')

    @staticmethod
    def _decode_additional_args(request):
        return {k.decode('utf-8', 'strict'): v[0].decode('utf-8', 'strict')
                for k, v in request.args.items()}

    @app.route("/train", methods=['POST'])
=======
    @app.route("/train", methods=['POST', 'OPTIONS'])
>>>>>>> 98f5f276
    @requires_auth
    @check_cors
    @inlineCallbacks
    def train(self, request):
        data_string = self._decode_training_data(request)
        kwargs = self._decode_additional_args(request)
        request.setHeader('Content-Type', 'application/json')

        try:
            request.setResponseCode(200)
            response = yield self.data_router.start_train_process(
                    data_string, kwargs)
            returnValue(simplejson.dumps(
                    {'info': 'new model trained: {}'.format(response)}))
        except AlreadyTrainingError as e:
            request.setResponseCode(403)
            returnValue(simplejson.dumps(
                    {"error": "{}".format(e)}))
        except InvalidProjectError as e:
            request.setResponseCode(404)
            returnValue(simplejson.dumps(
                    {"error": "{}".format(e)}))
        except TrainingException as e:
            request.setResponseCode(500)
            returnValue(simplejson.dumps(
                    {"error": "{}".format(e)}))

    @app.route("/evaluate", methods=['POST'])
    @requires_auth
    @check_cors
    def evaluate(self, request):
        data_string = self._decode_training_data(request)
        kwargs = self._decode_additional_args(request)
        parameters = self.data_router.extract(kwargs)
        request.setHeader('Content-Type', 'application/json')

        #try:
        request.setResponseCode(200)
        response = self.data_router.start_evaluation(
                data_string, parameters)
        return simplejson.dumps(response)
        # except Exception as e:
        #     request.setResponseCode(500)
        #     return simplejson.dumps(
        #             {"error": "{}".format(e)})


if __name__ == '__main__':
    # Running as standalone python application
    arg_parser = create_argparser()
    cmdline_args = {key: val
                    for key, val in list(vars(arg_parser.parse_args()).items())
                    if val is not None}
    rasa_nlu_config = RasaNLUConfig(
            cmdline_args.get("config"), os.environ, cmdline_args)
    rasa = RasaNLU(rasa_nlu_config)
    logger.info('Started http server on port %s' % rasa_nlu_config['port'])
    rasa.app.run('0.0.0.0', rasa_nlu_config['port'])<|MERGE_RESOLUTION|>--- conflicted
+++ resolved
@@ -188,7 +188,6 @@
         request.setHeader('Content-Type', 'application/json')
         return simplejson.dumps(self.data_router.get_status())
 
-<<<<<<< HEAD
     @staticmethod
     def _decode_training_data(request):
         return request.content.read().decode('utf-8', 'strict')
@@ -198,10 +197,7 @@
         return {k.decode('utf-8', 'strict'): v[0].decode('utf-8', 'strict')
                 for k, v in request.args.items()}
 
-    @app.route("/train", methods=['POST'])
-=======
     @app.route("/train", methods=['POST', 'OPTIONS'])
->>>>>>> 98f5f276
     @requires_auth
     @check_cors
     @inlineCallbacks

--- conflicted
+++ resolved
@@ -2,11 +2,7 @@
 
 
 class TrainingData(object):
-<<<<<<< HEAD
-    def __init__(self,resource_name,backend):
-=======
-    def __init__(self, filename, backend, language_name):
->>>>>>> 143c446f
+    def __init__(self, resource_name, backend, language_name):
         self.intent_examples = []
         self.entity_examples = []
         self.resource_name = resource_name
